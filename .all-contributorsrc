--- conflicted
+++ resolved
@@ -36,17 +36,19 @@
       ]
     },
     {
-<<<<<<< HEAD
       "login": "KillianMcCourt",
       "name": "KillianMcCourt",
       "avatar_url": "https://avatars.githubusercontent.com/u/119616832?v=4",
       "profile": "https://github.com/KillianMcCourt",
-=======
+      "contributions": [
+        "code"
+      ]
+    },
+    {
       "login": "X1M1C1",
       "name": "X1M1C1",
       "avatar_url": "https://avatars.githubusercontent.com/u/119295053?v=4",
       "profile": "https://github.com/X1M1C1",
->>>>>>> 1d5bde35
       "contributions": [
         "code"
       ]
