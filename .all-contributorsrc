{
  "files": [
    "README.md"
  ],
  "imageSize": 100,
  "commit": false,
  "commitType": "docs",
  "commitConvention": "angular",
  "contributors": [
    {
      "login": "sonic160",
      "name": "sonic160",
      "avatar_url": "https://avatars.githubusercontent.com/u/25298455?v=4",
      "profile": "https://github.com/sonic160",
      "contributions": [
        "projectManagement"
      ]
    },
    {
<<<<<<< HEAD
      "login": "SAGIRI-kawaii",
      "name": "ZAPHAKIEL",
      "avatar_url": "https://avatars.githubusercontent.com/u/45849471?v=4",
      "profile": "https://github.com/SAGIRI-kawaii",
=======
      "login": "thwtt",
      "name": "Thomas W",
      "avatar_url": "https://avatars.githubusercontent.com/u/39498854?v=4",
      "profile": "https://github.com/thwtt",
>>>>>>> c216ea8a
      "contributions": [
        "code"
      ]
    }
  ],
  "contributorsPerLine": 7,
  "skipCi": true,
  "repoType": "github",
  "repoHost": "https://github.com",
  "projectName": "digital_twin_robot",
  "projectOwner": "sonic160"
}<|MERGE_RESOLUTION|>--- conflicted
+++ resolved
@@ -13,21 +13,23 @@
       "avatar_url": "https://avatars.githubusercontent.com/u/25298455?v=4",
       "profile": "https://github.com/sonic160",
       "contributions": [
-        "projectManagement"
+        "projectManagement", "code"
       ]
     },
     {
-<<<<<<< HEAD
       "login": "SAGIRI-kawaii",
       "name": "ZAPHAKIEL",
       "avatar_url": "https://avatars.githubusercontent.com/u/45849471?v=4",
       "profile": "https://github.com/SAGIRI-kawaii",
-=======
+      "contributions": [
+        "code"
+      ]
+    },
+    {
       "login": "thwtt",
       "name": "Thomas W",
       "avatar_url": "https://avatars.githubusercontent.com/u/39498854?v=4",
       "profile": "https://github.com/thwtt",
->>>>>>> c216ea8a
       "contributions": [
         "code"
       ]
