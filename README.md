--- conflicted
+++ resolved
@@ -1,4 +1,3 @@
-<<<<<<< HEAD
 <p align="center">
   <a>
     <img src='documents/logo.png' alt="Logo" width=300 height=100>
@@ -74,13 +73,6 @@
 This project benifits from the following open source projects:
 - To be updated.
 
-
-=======
-# digital_twin_robot
-<!-- ALL-CONTRIBUTORS-BADGE:START - Do not remove or modify this section -->
-[![All Contributors](https://img.shields.io/badge/all_contributors-1-orange.svg?style=flat-square)](#contributors-)
-<!-- ALL-CONTRIBUTORS-BADGE:END -->
->>>>>>> f9011fb6
 ## Contributors ✨
 
 Thanks goes to these wonderful people ([emoji key](https://allcontributors.org/docs/en/emoji-key)):
