--- conflicted
+++ resolved
@@ -1,14 +1,9 @@
 | Member    | Administrator (Y/N) | Email
 
 | -------- | ------- | ----------- |
-<<<<<<< HEAD
-| Your first name + Last name | Y | your_email@example.com |
-| Merse Szalai | N | merse.szalai@student-cs.fr | 
-| Lara Szterensus| Y | lara.szterensus@student-cs.fr|
-=======
+
 | Lara Szterensus | Y | lara.szterensus@student-cs.fr |
 | Merse Szalai | N | merse.szalai@student-cs.fr |
 | Juan Ignacio Baserga | N | juan-ignacio.baserga@student-cs.fr |
 | Beatriz Fernandes Raposo | N | beatriz.fernandes-raposo@student-cs.fr|
 | Giovanni Low | N | wsgiovanni.low@student-cs.fr|
->>>>>>> 352bfaed
