--- conflicted
+++ resolved
@@ -1,7 +1,4 @@
 | Member    | Administrator (Y/N) | Email
 | -------- | ------- | ----------- |
-<<<<<<< HEAD
-| Merse Szalai | Y | your_email@example.com |
-=======
+| Merse Szalai | N | your_email@example.com |
 | Juan Ignacio Baserga | N | juan-ignacio.baserga@student-cs.fr |
->>>>>>> af95f0f2
